from collections import defaultdict

from aspen import Response
from aspen.utils import to_age
from gittip import ORDINALS
from gittip.elsewhere import github
from gittip.models.community import name_pattern, slugize
from gittip.models.participant import Participant
from gittip.utils.query_cache import QueryCache
from gittip.models._mixin_elsewhere import utter_hack

LUXURY = 4

query_cache = QueryCache(website.db, threshold=20)


def _to_age(participant):
    # XXX I can't believe I'm doing this. Evolve aspen.utils.to_age!
    age = to_age(participant.claimed_time, fmt_past="%(age)s")
    age = age.replace('just a moment', 'just now')
    age = age.replace('an ', '1 ').replace('a ', '1 ')
    if age.endswith(' seconds'):
        age = '1 minute'
    words = ('zero', 'one', 'two','three', 'four', 'five', 'six', 'seven',
                                                               'eight', 'nine')
    for i, word in enumerate(words):
        age = age.replace(word, str(i))
    return age.replace(' ', ' <span class="unit">') + "</span>"

[---]

_slug = path['slug']
if name_pattern.match(_slug) is None:
    raise Response(404)
slug = slugize(_slug)
if slug != _slug:
    request.redirect('../' + slug + '/')

try:
    limit = min(int(qs.get('limit', 12)), 100)
    offset = int(qs.get('offset', 0))
except ValueError:
    raise Response(400)

community = website.db.one( "SELECT community_summary.*::community_summary "
                            "FROM community_summary WHERE slug=%s"
                          , (slug,)
                           )
if community is None:
    class StubCommunity:
        slug = _slug
        name = _slug
        nmembers = 0
        check_membership = lambda a, b: False

    community = StubCommunity()

# Set the page title based on the communities name.
title = community.name + ' Community'


# Run queries for listings.
# =========================

new_participants = utter_hack(website.db, query_cache.all("""
-- new participants on community page

    SELECT username, claimed_time FROM (
        SELECT DISTINCT ON (p.username)
               p.username
             , claimed_time
          FROM participants p
          JOIN elsewhere e
            ON p.username = e.participant
          JOIN current_communities cc
            ON p.username = cc.participant
         WHERE claimed_time IS NOT null
           AND is_suspicious IS NOT true
           AND cc.slug = %s AND cc.is_member
           ) AS foo
  ORDER BY claimed_time DESC
     LIMIT %s
    OFFSET %s

""", (community.slug, limit, offset)))

givers = utter_hack(website.db, query_cache.all("""
-- top givers on community page

    SELECT tipper AS username, anonymous_giving AS anonymous, sum(amount) AS amount
      FROM (    SELECT DISTINCT ON (tipper, tippee)
                       amount
                     , tipper
                  FROM tips
                  JOIN participants p ON p.username = tipper
                  JOIN participants p2 ON p2.username = tippee
                  JOIN elsewhere ON elsewhere.participant = tippee
                  JOIN current_communities cc ON cc.participant = tipper
                 WHERE p.last_bill_result = ''
                   AND p.is_suspicious IS NOT true
                   AND p2.claimed_time IS NOT NULL
                   AND elsewhere.is_locked = false
                   AND cc.slug = %s and cc.is_member
              ORDER BY tipper, tippee, tips.mtime DESC
              ) AS foo
      JOIN participants p ON p.username = tipper
     WHERE is_suspicious IS NOT true
       AND amount > 0
  GROUP BY tipper, anonymous_giving
  ORDER BY amount DESC
  LIMIT %s
  OFFSET %s

""", (community.slug, limit, offset)))

# XXX I'm nearly positive that one or both of givers and receivers can contain
# orphan accounts. See https://github.com/gittip/www.gittip.com/issues/650

receivers = utter_hack(website.db, query_cache.all("""
-- top receivers on community page

    SELECT tippee AS username, anonymous_receiving AS anonymous, claimed_time, sum(amount) AS amount
      FROM (    SELECT DISTINCT ON (tipper, tippee)
                       amount
                     , tippee
                  FROM tips
                  JOIN participants p ON p.username = tipper
                  JOIN elsewhere ON elsewhere.participant = tippee
                  JOIN current_communities cc ON cc.participant = tippee
                 WHERE last_bill_result = ''
                   AND elsewhere.is_locked = false
                   AND is_suspicious IS NOT true
                   AND claimed_time IS NOT null
                   AND cc.slug = %s and cc.is_member
              ORDER BY tipper, tippee, tips.mtime DESC
              ) AS foo
      JOIN participants p ON p.username = tippee
     WHERE is_suspicious IS NOT true
       AND amount > 0
  GROUP BY tippee, claimed_time, anonymous_receiving
  ORDER BY amount DESC
  LIMIT %s
  OFFSET %s

""", (community.slug, limit, offset)))
[---]
{% extends "templates/base.html" %}
{% block heading %}
    <h2 class="top"><span>Community</span></h2>
    <p>Browse <a href="/for/">All Communities</a></p>
{% endblock %}
{% block box %}
<div class="on-community">
    <h2 class="pad-sign">{{ community.name }}</h2>
    <div class="number">{{ community.nmembers }}</div>
    <div class="unit pad-sign">member{{ '' if community.nmembers == 1 else 's' }}</div>
</div>
<div class="nav level-1">
    {% if user.ANON %}
    <div class="help with-padding">
        {% include "templates/sign-in-using.html" %}
        to join the {{ community.name }} community on Gittip.
    </div>
    {% else %}
    {% set is_member = community.check_membership(user.participant) %}
    <button class="join-leave"
            data-name="{{ community.name }}"
            data-is-member="{{ 'true' if is_member else 'false' }}">
        <span>{{ "Leave" if is_member else "Join" }}</span>
    </button>
    {% endif %}
</div>

{% endblock %}

{% block scripts %}
<script>
$(document).ready(function() {

    $('button.join-leave').click(function()
    {
        var button = $(this);
        var name = button.attr('data-name');
        var is_member = button.attr('data-is-member') === 'true';
        Gittip.communities.update(name, !is_member, function()
        {
            window.location.reload();
        });
    });

});
</script>
{{ super() }}
{% endblock %}

<<<<<<< HEAD
{% block page %}
{% if community.nmembers < website.NMEMBERS_THRESHOLD %}
<div class="col0">

    {% if community.nmembers == 0 %}
    <h2>Bring the {{ community.name }} community to Gittip!</h2>
    {% else %}
    {% set nneeded = website.NMEMBERS_THRESHOLD - community.nmembers %}
    <h2>{{ nneeded }} more
        member{{ '' if nneeded == 1 else 's' }} needed!</h2>
    {% endif %}
=======
>>>>>>> 57f202b9

{% if community.nmembers == 0 %}

<div class="col0">

    <h2>You're the first one here!</h2>

    <p>Bring the {{ community.name }} community to Gittip to find like-minded
    people to give to.</p>

</div>

{% else %}

<div id="leaderboard">

    <div class="people">
        <h2>New Members</h2>
        <ul class="group">
            {% for i, participant in enumerate(new_participants, start=1) %}
            <li{% if i > LUXURY %} class="luxury"{% endif %}>
                <a href="/{{ participant.username }}/" class="mini-user">
                    <span class="inner">
                        <span class="avatar"
                            style="background-image:
                                url('{{ participant.get_img_src() }}')">
                        </span>
                        <span class="age">{{ _to_age(participant) }}</span>
                        <span class="name">{{ participant.username }}</span>
                    </span>
                </a>
            </li>
            {% endfor %}
        </ul>
    </div>
    <div class="people">
        <h2>Top Givers</h2>
        <ul class="group">
            {% for i, giver in enumerate(givers, start=1) %}
            <li{% if i > LUXURY %} class="luxury"{% endif %}>
                {% if giver.anonymous and not user.ADMIN %}
                <span class="mini-user">
                    <span class="inner">
                        <span class="avatar">
                        </span>
                        <span class="money">${{ giver.amount }}</span>
                        <span class="name">Anonymous</span>
                    </span>
                </span>
                {% else %}
                <a href="/{{ giver.username }}/"
                   class="mini-user{{ ' anonymous' if giver.anonymous else '' }}">
                    <span class="inner">
                        <span class="avatar"
                            style="background-image: url('{{ giver.get_img_src() }}')">
                        </span>
                        <span class="money">${{ giver.amount }}</span>
                        <span class="name">{{ giver.username }}</span>
                    </span>
                </a>
                {% endif %}
            </li>
            {% endfor %}
        </ul>
    </div>
    <div class="people">
        <h2>Top Receivers</h2>
        <ul class="group">
            {% for i, receiver in enumerate(receivers, start=1) %}
            <li{% if i > LUXURY %} class="luxury"{% endif %}>
                {% if receiver.anonymous and not user.ADMIN %}
                <span class="mini-user">
                    <span class="inner">
                        <span class="avatar">
                        </span>
                        <span class="money">${{ receiver.amount }}</span>
                        <span class="name">Anonymous</span>
                    </span>
                </span>
                {% else %}
                <a href="/{{ receiver.username }}/"
                   class="mini-user{{ ' anonymous' if receiver.anonymous else '' }}">
                    <span class="inner">
                        <span class="avatar"
                            style="background-image: url('{{ receiver.get_img_src() }}')">
                        </span>
                        <span class="money">${{ receiver.amount }}</span>
                        <span class="name">{{ receiver.username }}</span>
                    </span>
                </a>
                {% endif %}
            </li>
            {% endfor %}
        </ul>
    </div>

</div>

{% endif %}
{% endblock %}<|MERGE_RESOLUTION|>--- conflicted
+++ resolved
@@ -27,6 +27,35 @@
         age = age.replace(word, str(i))
     return age.replace(' ', ' <span class="unit">') + "</span>"
 
+THRESHOLD = website.NMEMBERS_THRESHOLD
+
+def get_first_ten():
+    """Return a dictionary mapping community slugs to ordinal numbers.
+    """
+    holy_heck = website.db.all("SELECT * FROM communities ORDER BY mtime ASC")
+    _first_ten = []
+    communities = defaultdict(lambda: (defaultdict(set), defaultdict(int)))
+    for detail in holy_heck:
+        _slug = detail.slug
+        _members, _nmembers = communities[_slug]
+        if detail.is_member:
+            if detail.participant not in _members[_slug]:
+                _members[_slug].add(detail.participant)
+                _nmembers[_slug] += 1
+            else:
+                _members[_slug].remove(detail.participant)
+                _nmembers[_slug] -= 1
+
+        if _nmembers[_slug] == THRESHOLD:
+            _first_ten.append(_slug)
+            if len(_first_ten) == 10:
+                break
+
+    first_ten = {}
+    for i, slug in enumerate(_first_ten, start=1):
+        first_ten[slug] = ORDINALS[i]
+
+    return first_ten
 [---]
 
 _slug = path['slug']
@@ -45,10 +74,9 @@
 community = website.db.one( "SELECT community_summary.*::community_summary "
                             "FROM community_summary WHERE slug=%s"
                           , (slug,)
-                           )
+                          )
 if community is None:
     class StubCommunity:
-        slug = _slug
         name = _slug
         nmembers = 0
         check_membership = lambda a, b: False
@@ -58,91 +86,98 @@
 # Set the page title based on the communities name.
 title = community.name + ' Community'
 
-
-# Run queries for listings.
-# =========================
-
-new_participants = utter_hack(website.db, query_cache.all("""
--- new participants on community page
-
-    SELECT username, claimed_time FROM (
-        SELECT DISTINCT ON (p.username)
-               p.username
-             , claimed_time
-          FROM participants p
-          JOIN elsewhere e
-            ON p.username = e.participant
-          JOIN current_communities cc
-            ON p.username = cc.participant
-         WHERE claimed_time IS NOT null
-           AND is_suspicious IS NOT true
-           AND cc.slug = %s AND cc.is_member
-           ) AS foo
-  ORDER BY claimed_time DESC
-     LIMIT %s
-    OFFSET %s
-
-""", (community.slug, limit, offset)))
-
-givers = utter_hack(website.db, query_cache.all("""
--- top givers on community page
-
-    SELECT tipper AS username, anonymous_giving AS anonymous, sum(amount) AS amount
-      FROM (    SELECT DISTINCT ON (tipper, tippee)
-                       amount
-                     , tipper
-                  FROM tips
-                  JOIN participants p ON p.username = tipper
-                  JOIN participants p2 ON p2.username = tippee
-                  JOIN elsewhere ON elsewhere.participant = tippee
-                  JOIN current_communities cc ON cc.participant = tipper
-                 WHERE p.last_bill_result = ''
-                   AND p.is_suspicious IS NOT true
-                   AND p2.claimed_time IS NOT NULL
-                   AND elsewhere.is_locked = false
-                   AND cc.slug = %s and cc.is_member
-              ORDER BY tipper, tippee, tips.mtime DESC
-              ) AS foo
-      JOIN participants p ON p.username = tipper
-     WHERE is_suspicious IS NOT true
-       AND amount > 0
-  GROUP BY tipper, anonymous_giving
-  ORDER BY amount DESC
-  LIMIT %s
-  OFFSET %s
-
-""", (community.slug, limit, offset)))
-
-# XXX I'm nearly positive that one or both of givers and receivers can contain
-# orphan accounts. See https://github.com/gittip/www.gittip.com/issues/650
-
-receivers = utter_hack(website.db, query_cache.all("""
--- top receivers on community page
-
-    SELECT tippee AS username, anonymous_receiving AS anonymous, claimed_time, sum(amount) AS amount
-      FROM (    SELECT DISTINCT ON (tipper, tippee)
-                       amount
-                     , tippee
-                  FROM tips
-                  JOIN participants p ON p.username = tipper
-                  JOIN elsewhere ON elsewhere.participant = tippee
-                  JOIN current_communities cc ON cc.participant = tippee
-                 WHERE last_bill_result = ''
-                   AND elsewhere.is_locked = false
-                   AND is_suspicious IS NOT true
-                   AND claimed_time IS NOT null
-                   AND cc.slug = %s and cc.is_member
-              ORDER BY tipper, tippee, tips.mtime DESC
-              ) AS foo
-      JOIN participants p ON p.username = tippee
-     WHERE is_suspicious IS NOT true
-       AND amount > 0
-  GROUP BY tippee, claimed_time, anonymous_receiving
-  ORDER BY amount DESC
-  LIMIT %s
-  OFFSET %s
-
-""", (community.slug, limit, offset)))
+if community.nmembers >= website.NMEMBERS_THRESHOLD:
+
+    # Compute a dict of the first ten communities.
+    # ============================================
+    # We want to reward the first ten communities on Gittip with a message
+    # saying they were the first.
+
+    first_ten = get_first_ten()
+
+
+    # Run queries for listings.
+    # =========================
+
+    new_participants = utter_hack(website.db, query_cache.all("""
+    -- new participants on community page
+
+        SELECT username, claimed_time FROM (
+            SELECT DISTINCT ON (p.username)
+                   p.username
+                 , claimed_time
+              FROM participants p
+              JOIN elsewhere e
+                ON p.username = e.participant
+              JOIN current_communities cc
+                ON p.username = cc.participant
+             WHERE claimed_time IS NOT null
+               AND is_suspicious IS NOT true
+               AND cc.slug = %s AND cc.is_member
+               ) AS foo
+      ORDER BY claimed_time DESC
+         LIMIT %s
+        OFFSET %s
+
+    """, (community.slug, limit, offset)))
+
+    givers = utter_hack(website.db, query_cache.all("""
+    -- top givers on community page
+
+        SELECT tipper AS username, anonymous_giving AS anonymous, sum(amount) AS amount
+          FROM (    SELECT DISTINCT ON (tipper, tippee)
+                           amount
+                         , tipper
+                      FROM tips
+                      JOIN participants p ON p.username = tipper
+                      JOIN participants p2 ON p2.username = tippee
+                      JOIN elsewhere ON elsewhere.participant = tippee
+                      JOIN current_communities cc ON cc.participant = tipper
+                     WHERE p.last_bill_result = ''
+                       AND p.is_suspicious IS NOT true
+                       AND p2.claimed_time IS NOT NULL
+                       AND elsewhere.is_locked = false
+                       AND cc.slug = %s and cc.is_member
+                  ORDER BY tipper, tippee, tips.mtime DESC
+                  ) AS foo
+          JOIN participants p ON p.username = tipper
+         WHERE is_suspicious IS NOT true
+      GROUP BY tipper, anonymous_giving
+      ORDER BY amount DESC
+      LIMIT %s
+      OFFSET %s
+
+    """, (community.slug, limit, offset)))
+
+    # XXX I'm nearly positive that one or both of givers and receivers can contain
+    # orphan accounts. See https://github.com/gittip/www.gittip.com/issues/650
+
+    receivers = utter_hack(website.db, query_cache.all("""
+    -- top receivers on community page
+
+        SELECT tippee AS username, anonymous_receiving AS anonymous, claimed_time, sum(amount) AS amount
+          FROM (    SELECT DISTINCT ON (tipper, tippee)
+                           amount
+                         , tippee
+                      FROM tips
+                      JOIN participants p ON p.username = tipper
+                      JOIN elsewhere ON elsewhere.participant = tippee
+                      JOIN current_communities cc ON cc.participant = tippee
+                     WHERE last_bill_result = ''
+                       AND elsewhere.is_locked = false
+                       AND is_suspicious IS NOT true
+                       AND claimed_time IS NOT null
+                       AND cc.slug = %s and cc.is_member
+                  ORDER BY tipper, tippee, tips.mtime DESC
+                  ) AS foo
+          JOIN participants p ON p.username = tippee
+         WHERE is_suspicious IS NOT true
+      GROUP BY tippee, claimed_time, anonymous_receiving
+      ORDER BY amount DESC
+      LIMIT %s
+      OFFSET %s
+
+    """, (community.slug, limit, offset)))
 [---]
 {% extends "templates/base.html" %}
 {% block heading %}
@@ -193,7 +228,6 @@
 {{ super() }}
 {% endblock %}
 
-<<<<<<< HEAD
 {% block page %}
 {% if community.nmembers < website.NMEMBERS_THRESHOLD %}
 <div class="col0">
@@ -205,21 +239,29 @@
     <h2>{{ nneeded }} more
         member{{ '' if nneeded == 1 else 's' }} needed!</h2>
     {% endif %}
-=======
->>>>>>> 57f202b9
-
-{% if community.nmembers == 0 %}
-
-<div class="col0">
-
-    <h2>You're the first one here!</h2>
-
-    <p>Bring the {{ community.name }} community to Gittip to find like-minded
-    people to give to.</p>
-
-</div>
-
+
+    <p>Communities on Gittip are self-organized. Once this community reaches
+    {{ website.NMEMBERS_THRESHOLD }}
+    member{{ '' if website.NMEMBERS_THRESHOLD == '1' else 's' }},
+    we'll start showing stats and info here. Check out <a href="/for/">other
+        communities</a> for examples.</p>
+
+    <h2>What is Gittip?</h2>
+
+    <p>Gittip is a weekly gift exchange. It's a way to support and thank people
+    and projects whose work you admire. <a href="/about/">Learn more
+        ...</a></p>
+
+</div>
 {% else %}
+
+{% if community.slug in first_ten %}
+<div style="text-align: center;">
+    <h1 class="congrats">Congratulations!</h1>
+    <p>You're the {{ first_ten[community.slug] }} community on Gittip! :D</p>
+</div>
+{% endif %}
+
 
 <div id="leaderboard">
 
@@ -304,6 +346,6 @@
     </div>
 
 </div>
-
 {% endif %}
+
 {% endblock %}