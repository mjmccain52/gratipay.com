--- conflicted
+++ resolved
@@ -13,17 +13,13 @@
 title = team.username     # used in the title tag
 username = team.username  # used in footer shared with on/$platform/
                                   # pages
-<<<<<<< HEAD
-github_account, twitter_account, bitbucket_account, bountysource_account, \
-                          openstreetmap_account = team.get_accounts_elsewhere()
-=======
 accounts = team.get_accounts_elsewhere()
 github_account = accounts.github
 twitter_account = accounts.twitter
 bitbucket_account = accounts.bitbucket
 bountysource_account = accounts.bountysource
+openstreetmap_account = accounts.openstreetmap
 
->>>>>>> 40a5e662
 
 [-----------------------------------------------------------------------------]
 {% extends "templates/profile.html" %}
