from __future__ import print_function, unicode_literals

import datetime
import random
from decimal import Decimal

import psycopg2
import pytz
import pytest
from aspen.utils import utcnow
from gittip import NotSane
from gittip.exceptions import (
    UsernameIsEmpty,
    UsernameTooLong,
    UsernameAlreadyTaken,
    UsernameContainsInvalidCharacters,
    UsernameIsRestricted,
    NoSelfTipping,
    BadAmount,
)
<<<<<<< HEAD
from gittip.models._mixin_elsewhere import NeedConfirmation, LastElsewhere, NonexistingElsewhere
from gittip.models.participant import Participant
=======
from gittip.models.participant import NeedConfirmation, Participant
>>>>>>> d2295fcc
from gittip.testing import Harness


# TODO: Test that accounts elsewhere are not considered claimed by default


class TestNeedConfirmation(Harness):
    def test_need_confirmation1(self):
        assert not NeedConfirmation(False, False, False)

    def test_need_confirmation2(self):
        assert NeedConfirmation(False, False, True)

    def test_need_confirmation3(self):
        assert not NeedConfirmation(False, True, False)

    def test_need_confirmation4(self):
        assert NeedConfirmation(False, True, True)

    def test_need_confirmation5(self):
        assert NeedConfirmation(True, False, False)

    def test_need_confirmation6(self):
        assert NeedConfirmation(True, False, True)

    def test_need_confirmation7(self):
        assert NeedConfirmation(True, True, False)

    def test_need_confirmation8(self):
        assert NeedConfirmation(True, True, True)


class TestAbsorptions(Harness):
    # TODO: These tests should probably be moved to absorptions tests
    def setUp(self):
        Harness.setUp(self)
        now = utcnow()
        hour_ago = now - datetime.timedelta(hours=1)
        for username in ['alice', 'bob', 'carl']:
            self.make_participant( username
                                 , claimed_time=hour_ago
                                 , last_bill_result=''
                                  )
        deadbeef = self.make_elsewhere('twitter', '1', 'deadbeef')
        self.deadbeef_original_username = deadbeef.participant.username

        Participant.from_username('carl').set_tip_to('bob', '1.00')
        Participant.from_username('alice').set_tip_to(self.deadbeef_original_username, '1.00')
        Participant.from_username('bob').take_over(deadbeef, have_confirmation=True)

    def test_participant_can_be_instantiated(self):
        expected = Participant
        actual = Participant.from_username('alice').__class__
        assert actual is expected

    def test_bob_has_two_dollars_in_tips(self):
        expected = Decimal('2.00')
        actual = Participant.from_username('bob').get_dollars_receiving()
        assert actual == expected

    def test_alice_gives_to_bob_now(self):
        expected = Decimal('1.00')
        actual = Participant.from_username('alice').get_tip_to('bob')
        assert actual == expected

    def test_deadbeef_is_archived(self):
        actual = self.db.one( "SELECT count(*) FROM absorptions "
                              "WHERE absorbed_by='bob' AND absorbed_was=%s"
                            , (self.deadbeef_original_username,)
                             )
        expected = 1
        assert actual == expected

    def test_alice_doesnt_gives_to_deadbeef_anymore(self):
        expected = Decimal('0.00')
        actual = Participant.from_username('alice').get_tip_to(self.deadbeef_original_username)
        assert actual == expected

    def test_alice_doesnt_give_to_whatever_deadbeef_was_archived_as_either(self):
        expected = Decimal('0.00')
        alice = Participant.from_username('alice')
        actual = alice.get_tip_to(self.deadbeef_original_username)
        assert actual == expected

    def test_there_is_no_more_deadbeef(self):
        actual = Participant.from_username('deadbeef')
        assert actual is None


class TestTakeOver(Harness):

    def test_cross_tip_doesnt_become_self_tip(self):
        alice = self.make_elsewhere('twitter', 1, 'alice')
        bob   = self.make_elsewhere('twitter', 2, 'bob')
        alice_participant = alice.opt_in('alice')[0].participant
        bob_participant = bob.opt_in('bob')[0].participant
        alice_participant.set_tip_to('bob', '1.00')
        bob_participant.take_over(alice, have_confirmation=True)
        self.db.self_check()

    def test_zero_cross_tip_doesnt_become_self_tip(self):
        alice = self.make_elsewhere('twitter', 1, 'alice')
        bob   = self.make_elsewhere('twitter', 2, 'bob')
        alice_participant = alice.opt_in('alice')[0].participant
        bob_participant = bob.opt_in('bob')[0].participant
        alice_participant.set_tip_to('bob', '1.00')
        alice_participant.set_tip_to('bob', '0.00')
        bob_participant.take_over(alice, have_confirmation=True)
        self.db.self_check()

    def test_do_not_take_over_zero_tips_giving(self):
        alice = self.make_elsewhere('twitter', 1, 'alice')
        bob   = self.make_elsewhere('twitter', 2, 'bob')
        carl  = self.make_elsewhere('twitter', 3, 'carl')
        alice_participant = alice.opt_in('alice')[0].participant
        bob_participant   = bob.opt_in('bob')[0].participant
        carl_participant  = carl.opt_in('carl')[0].participant
        carl_participant.set_tip_to('bob', '1.00')
        carl_participant.set_tip_to('bob', '0.00')
        alice_participant.take_over(carl, have_confirmation=True)
        ntips = self.db.one("select count(*) from tips")
        assert 2 == ntips
        self.db.self_check()

    def test_do_not_take_over_zero_tips_receiving(self):
        alice = self.make_elsewhere('twitter', 1, 'alice')
        bob   = self.make_elsewhere('twitter', 2, 'bob')
        carl  = self.make_elsewhere('twitter', 3, 'carl')
        alice_participant = alice.opt_in('alice')[0].participant
        bob_participant   = bob.opt_in('bob')[0].participant
        carl_participant  = carl.opt_in('carl')[0].participant
        bob_participant.set_tip_to('carl', '1.00')
        bob_participant.set_tip_to('carl', '0.00')
        alice_participant.take_over(carl, have_confirmation=True)
        ntips = self.db.one("select count(*) from tips")
        assert 2 == ntips
        self.db.self_check()

    def test_idempotent(self):
        alice = self.make_elsewhere('twitter', 1, 'alice')
        bob   = self.make_elsewhere('github', 2, 'bob')
        alice_participant = alice.opt_in('alice')[0].participant
        alice_participant.take_over(bob, have_confirmation=True)
        alice_participant.take_over(bob, have_confirmation=True)
        self.db.self_check()


class TestParticipant(Harness):
    def setUp(self):
        Harness.setUp(self)
        now = utcnow()
        for username in ['alice', 'bob', 'carl']:
            self.make_participant(username, claimed_time=now, elsewhere='twitter')

    def test_bob_is_singular(self):
        expected = True
        actual = Participant.from_username('bob').IS_SINGULAR
        assert actual == expected

    def test_john_is_plural(self):
        expected = True
        self.make_participant('john', number='plural')
        actual = Participant.from_username('john').IS_PLURAL
        assert actual == expected

    def test_cant_take_over_claimed_participant_without_confirmation(self):
        bob_twitter = self.make_elsewhere('twitter', '2', 'bob')
        with self.assertRaises(NeedConfirmation):
            Participant.from_username('alice').take_over(bob_twitter)

    def test_taking_over_yourself_sets_all_to_zero(self):
        bob_twitter = self.make_elsewhere('twitter', '2', 'bob')
        Participant.from_username('alice').set_tip_to('bob', '1.00')
        Participant.from_username('alice').take_over(bob_twitter, have_confirmation=True)
        expected = Decimal('0.00')
        actual = Participant.from_username('alice').get_dollars_giving()
        assert actual == expected

    def test_alice_ends_up_tipping_bob_two_dollars(self):
        carl_twitter = self.make_elsewhere('twitter', '3', 'carl')
        Participant.from_username('alice').set_tip_to('bob', '1.00')
        Participant.from_username('alice').set_tip_to('carl', '1.00')
        Participant.from_username('bob').take_over(carl_twitter, have_confirmation=True)
        expected = Decimal('2.00')
        actual = Participant.from_username('alice').get_tip_to('bob')
        assert actual == expected

    def test_bob_ends_up_tipping_alice_two_dollars(self):
        carl_twitter = self.make_elsewhere('twitter', '3', 'carl')
        Participant.from_username('bob').set_tip_to('alice', '1.00')
        Participant.from_username('carl').set_tip_to('alice', '1.00')
        Participant.from_username('bob').take_over(carl_twitter, have_confirmation=True)
        expected = Decimal('2.00')
        actual = Participant.from_username('bob').get_tip_to('alice')
        assert actual == expected

    def test_ctime_comes_from_the_older_tip(self):
        carl_twitter = self.make_elsewhere('twitter', '3', 'carl')
        Participant.from_username('alice').set_tip_to('bob', '1.00')
        Participant.from_username('alice').set_tip_to('carl', '1.00')
        Participant.from_username('bob').take_over(carl_twitter, have_confirmation=True)

        tips = self.db.all("SELECT * FROM tips")
        first, second = tips[0], tips[1]

        # sanity checks (these don't count :)
        assert len(tips) == 4
        assert first.tipper, first.tippee == ('alice', 'bob')
        assert second.tipper, second.tippee == ('alice', 'carl')

        expected = first.ctime
        actual = self.db.one("SELECT ctime FROM tips ORDER BY ctime LIMIT 1")
        assert actual == expected

    def test_connecting_unknown_account_fails(self):
        with self.assertRaises(NotSane):
            Participant.from_username('bob').take_over(('github', 'jim'))

    def test_delete_elsewhere_last(self):
        alice = Participant.from_username('alice')
        with pytest.raises(LastElsewhere):
            alice.delete_elsewhere('twitter', 1)

    def test_delete_elsewhere_nonexisting(self):
        alice = Participant.from_username('alice')
        with pytest.raises(NonexistingElsewhere):
            alice.delete_elsewhere('github', 1)

    def test_delete_elsewhere(self):
        g = GitHubAccount(self.db, 1, dict(login='alice'))
        alice = Participant.from_username('alice')
        alice.take_over(g)
        # test preconditions
        accounts = alice.get_accounts_elsewhere()
        assert accounts.twitter != None and accounts.github != None
        # do the thing
        alice.delete_elsewhere('twitter', 1)
        # unit test
        accounts = alice.get_accounts_elsewhere()
        assert accounts.twitter == None and accounts.github != None




class Tests(Harness):

    def random_restricted_username(self):
        """helper method to chooses a restricted username for testing """
        from gittip import RESTRICTED_USERNAMES
        random_item = random.choice(RESTRICTED_USERNAMES)
        while random_item.startswith('%'):
            random_item = random.choice(RESTRICTED_USERNAMES)
        return random_item

    def setUp(self):
        Harness.setUp(self)
        self.participant = self.make_participant('user1')  # Our protagonist


    def test_claiming_participant(self):
        now = datetime.datetime.now(pytz.utc)
        self.participant.set_as_claimed()
        actual = self.participant.claimed_time - now
        expected = datetime.timedelta(seconds=0.1)
        assert actual < expected

    def test_changing_username_successfully(self):
        self.participant.change_username('user2')
        actual = Participant.from_username('user2')
        assert self.participant == actual

    def test_changing_username_to_nothing(self):
        with self.assertRaises(UsernameIsEmpty):
            self.participant.change_username('')

    def test_changing_username_to_all_spaces(self):
        with self.assertRaises(UsernameIsEmpty):
            self.participant.change_username('    ')

    def test_changing_username_strips_spaces(self):
        self.participant.change_username('  aaa  ')
        actual = Participant.from_username('aaa')
        assert self.participant == actual

    def test_changing_username_returns_the_new_username(self):
        returned = self.participant.change_username('  foo bar baz  ')
        assert returned == 'foo bar baz', returned

    def test_changing_username_to_too_long(self):
        with self.assertRaises(UsernameTooLong):
            self.participant.change_username('123456789012345678901234567890123')

    def test_changing_username_to_already_taken(self):
        self.make_participant('user2')
        with self.assertRaises(UsernameAlreadyTaken):
            self.participant.change_username('user2')

    def test_changing_username_to_already_taken_is_case_insensitive(self):
        self.make_participant('UsEr2')
        with self.assertRaises(UsernameAlreadyTaken):
            self.participant.change_username('uSeR2')

    def test_changing_username_to_invalid_characters(self):
        with self.assertRaises(UsernameContainsInvalidCharacters):
            self.participant.change_username(u"\u2603") # Snowman

    def test_changing_username_to_restricted_name(self):
        with self.assertRaises(UsernameIsRestricted):
            self.participant.change_username(self.random_restricted_username())

    def test_getting_tips_actually_made(self):
        expected = Decimal('1.00')
        self.make_participant('user2')
        self.participant.set_tip_to('user2', expected)
        actual = self.participant.get_tip_to('user2')
        assert actual == expected

    def test_getting_tips_not_made(self):
        expected = Decimal('0.00')
        self.make_participant('user2')
        actual = self.participant.get_tip_to('user2')
        assert actual == expected


    # id

    def test_participant_gets_a_long_id(self):
        actual = type(self.make_participant('alice').id)
        assert actual == long


    # set_tip_to - stt

    def test_stt_sets_tip_to(self):
        alice = self.make_participant('alice', last_bill_result='')
        self.make_participant('bob')
        alice.set_tip_to('bob', '1.00')

        actual = alice.get_tip_to('bob')
        assert actual == Decimal('1.00')

    def test_stt_returns_a_Decimal_and_a_boolean(self):
        alice = self.make_participant('alice', last_bill_result='')
        self.make_participant('bob')
        actual = alice.set_tip_to('bob', '1.00')
        assert actual == (Decimal('1.00'), True)

    def test_stt_returns_False_for_second_time_tipper(self):
        alice = self.make_participant('alice', last_bill_result='')
        self.make_participant('bob')
        alice.set_tip_to('bob', '1.00')
        actual = alice.set_tip_to('bob', '2.00')
        assert actual == (Decimal('2.00'), False)

    def test_stt_doesnt_allow_self_tipping(self):
        alice = self.make_participant('alice', last_bill_result='')
        self.assertRaises( NoSelfTipping
                     , alice.set_tip_to
                     , 'alice'
                     , '1000000.00'
                      )

    def test_stt_doesnt_allow_just_any_ole_amount(self):
        alice = self.make_participant('alice', last_bill_result='')
        self.make_participant('bob')
        self.assertRaises( BadAmount
                     , alice.set_tip_to
                     , 'bob'
                     , '1000000.00'
                      )

    def test_stt_fails_to_tip_unknown_people(self):
        alice = self.make_participant('alice', last_bill_result='')
        self.assertRaises( psycopg2.IntegrityError
                     , alice.set_tip_to
                     , 'bob'
                     , '1.00'
                      )


    # get_dollars_receiving - gdr

    def test_gdr_only_sees_latest_tip(self):
        alice = self.make_participant('alice', last_bill_result='')
        bob = self.make_participant('bob')
        alice.set_tip_to('bob', '12.00')
        alice.set_tip_to('bob', '3.00')

        expected = Decimal('3.00')
        actual = bob.get_dollars_receiving()
        assert actual == expected


    def test_gdr_includes_tips_from_accounts_with_a_working_card(self):
        alice = self.make_participant('alice', last_bill_result='')
        bob = self.make_participant('bob')
        alice.set_tip_to('bob', '3.00')

        expected = Decimal('3.00')
        actual = bob.get_dollars_receiving()
        assert actual == expected

    def test_gdr_ignores_tips_from_accounts_with_no_card_on_file(self):
        alice = self.make_participant('alice', last_bill_result=None)
        bob = self.make_participant('bob')
        alice.set_tip_to('bob', '3.00')

        expected = Decimal('0.00')
        actual = bob.get_dollars_receiving()
        assert actual == expected

    def test_gdr_ignores_tips_from_accounts_with_a_failing_card_on_file(self):
        alice = self.make_participant('alice', last_bill_result="Fail!")
        bob = self.make_participant('bob')
        alice.set_tip_to('bob', '3.00')

        expected = Decimal('0.00')
        actual = bob.get_dollars_receiving()
        assert actual == expected


    def test_gdr_includes_tips_from_whitelisted_accounts(self):
        alice = self.make_participant( 'alice'
                                     , last_bill_result=''
                                     , is_suspicious=False
                                      )
        bob = self.make_participant('bob')
        alice.set_tip_to('bob', '3.00')

        expected = Decimal('3.00')
        actual = bob.get_dollars_receiving()
        assert actual == expected

    def test_gdr_includes_tips_from_unreviewed_accounts(self):
        alice = self.make_participant( 'alice'
                                     , last_bill_result=''
                                     , is_suspicious=None
                                      )
        bob = self.make_participant('bob')
        alice.set_tip_to('bob', '3.00')

        expected = Decimal('3.00')
        actual = bob.get_dollars_receiving()
        assert actual == expected

    def test_gdr_ignores_tips_from_blacklisted_accounts(self):
        alice = self.make_participant( 'alice'
                                     , last_bill_result=''
                                     , is_suspicious=True
                                      )
        bob = self.make_participant('bob')
        alice.set_tip_to('bob', '3.00')

        expected = Decimal('0.00')
        actual = bob.get_dollars_receiving()
        assert actual == expected


    # get_number_of_backers - gnob

    def test_gnob_gets_number_of_backers(self):
        alice = self.make_participant('alice', last_bill_result='')
        bob = self.make_participant('bob', last_bill_result='')
        clancy = self.make_participant('clancy')

        alice.set_tip_to('clancy', '3.00')
        bob.set_tip_to('clancy', '1.00')

        actual = clancy.get_number_of_backers()
        assert actual == 2


    def test_gnob_includes_backers_with_a_working_card_on_file(self):
        alice = self.make_participant('alice', last_bill_result='')
        bob = self.make_participant('bob')
        alice.set_tip_to('bob', '3.00')

        actual = bob.get_number_of_backers()
        assert actual == 1

    def test_gnob_ignores_backers_with_no_card_on_file(self):
        alice = self.make_participant('alice', last_bill_result=None)
        bob = self.make_participant('bob')
        alice.set_tip_to('bob', '3.00')

        actual = bob.get_number_of_backers()
        assert actual == 0

    def test_gnob_ignores_backers_with_a_failing_card_on_file(self):
        alice = self.make_participant('alice', last_bill_result="Fail!")
        bob = self.make_participant('bob')
        alice.set_tip_to('bob', '3.00')

        actual = bob.get_number_of_backers()
        assert actual == 0


    def test_gnob_includes_whitelisted_backers(self):
        alice = self.make_participant( 'alice'
                                     , last_bill_result=''
                                     , is_suspicious=False
                                      )
        bob = self.make_participant('bob')
        alice.set_tip_to('bob', '3.00')

        actual = bob.get_number_of_backers()
        assert actual == 1

    def test_gnob_includes_unreviewed_backers(self):
        alice = self.make_participant( 'alice'
                                     , last_bill_result=''
                                     , is_suspicious=None
                                      )
        bob = self.make_participant('bob')
        alice.set_tip_to('bob', '3.00')

        actual = bob.get_number_of_backers()
        assert actual == 1

    def test_gnob_ignores_blacklisted_backers(self):
        alice = self.make_participant( 'alice'
                                     , last_bill_result=''
                                     , is_suspicious=True
                                      )
        bob = self.make_participant('bob')
        alice.set_tip_to('bob', '3.00')

        actual = bob.get_number_of_backers()
        assert actual == 0


    def test_gnob_ignores_backers_where_tip_is_zero(self):
        alice = self.make_participant('alice', last_bill_result='')
        bob = self.make_participant('bob')
        alice.set_tip_to('bob', '0.00')

        actual = bob.get_number_of_backers()
        assert actual == 0

    def test_gnob_looks_at_latest_tip_only(self):
        alice = self.make_participant('alice', last_bill_result='')
        bob = self.make_participant('bob')

        alice.set_tip_to('bob', '1.00')
        alice.set_tip_to('bob', '12.00')
        alice.set_tip_to('bob', '3.00')
        alice.set_tip_to('bob', '6.00')
        alice.set_tip_to('bob', '0.00')

        actual = bob.get_number_of_backers()
        assert actual == 0


    # get_age_in_seconds - gais

    def test_gais_gets_age_in_seconds(self):
        now = datetime.datetime.now(pytz.utc)
        alice = self.make_participant('alice', claimed_time=now)
        actual = alice.get_age_in_seconds()
        assert 0 < actual < 1

    def test_gais_returns_negative_one_if_None(self):
        alice = self.make_participant('alice', claimed_time=None)
        actual = alice.get_age_in_seconds()
        assert actual == -1


    # resolve_unclaimed - ru

    def test_ru_returns_None_for_orphaned_participant(self):
        resolved = self.make_participant('alice').resolve_unclaimed()
        assert resolved is None, resolved

    def test_ru_returns_bitbucket_url_for_stub_from_bitbucket(self):
        unclaimed = self.make_elsewhere('bitbucket', '1234', 'alice')
        stub = Participant.from_username(unclaimed.participant.username)
        actual = stub.resolve_unclaimed()
        assert actual == "/on/bitbucket/alice/"

    def test_ru_returns_github_url_for_stub_from_github(self):
        unclaimed = self.make_elsewhere('github', '1234', 'alice')
        stub = Participant.from_username(unclaimed.participant.username)
        actual = stub.resolve_unclaimed()
        assert actual == "/on/github/alice/"

    def test_ru_returns_twitter_url_for_stub_from_twitter(self):
        unclaimed = self.make_elsewhere('twitter', '1234', 'alice')
        stub = Participant.from_username(unclaimed.participant.username)
        actual = stub.resolve_unclaimed()
        assert actual == "/on/twitter/alice/"

    def test_ru_returns_openstreetmap_url_for_stub_from_openstreetmap(self):
        unclaimed = self.make_elsewhere('openstreetmap', '1', 'alice')
        stub = Participant.from_username(unclaimed.participant.username)
        actual = stub.resolve_unclaimed()
        assert actual == "/on/openstreetmap/alice/"<|MERGE_RESOLUTION|>--- conflicted
+++ resolved
@@ -18,12 +18,9 @@
     NoSelfTipping,
     BadAmount,
 )
-<<<<<<< HEAD
-from gittip.models._mixin_elsewhere import NeedConfirmation, LastElsewhere, NonexistingElsewhere
-from gittip.models.participant import Participant
-=======
-from gittip.models.participant import NeedConfirmation, Participant
->>>>>>> d2295fcc
+from gittip.models.participant import (
+    LastElsewhere, NeedConfirmation, NonexistingElsewhere, Participant
+)
 from gittip.testing import Harness
 
 
@@ -253,17 +250,17 @@
             alice.delete_elsewhere('github', 1)
 
     def test_delete_elsewhere(self):
-        g = GitHubAccount(self.db, 1, dict(login='alice'))
+        g = self.make_elsewhere('github', 1, 'alice')
         alice = Participant.from_username('alice')
         alice.take_over(g)
         # test preconditions
         accounts = alice.get_accounts_elsewhere()
-        assert accounts.twitter != None and accounts.github != None
+        assert accounts['twitter'] and accounts['github']
         # do the thing
         alice.delete_elsewhere('twitter', 1)
         # unit test
         accounts = alice.get_accounts_elsewhere()
-        assert accounts.twitter == None and accounts.github != None
+        assert accounts.get('twitter') is None and accounts['github']
 
 
 
